--- conflicted
+++ resolved
@@ -281,11 +281,7 @@
             .input_cells
             .iter()
             .filter_map(CellStatus::get_live_output)
-<<<<<<< HEAD
             .try_fold(Capacity::zero(), |acc, meta| acc.safe_add(meta.capacity()))?;
-=======
-            .fold(0, |acc, meta| acc + meta.capacity());
->>>>>>> 14e0fab4
 
         let outputs_total = self
             .resolved_transaction
@@ -476,13 +472,7 @@
             }
 
             // verify time lock
-<<<<<<< HEAD
             self.verify_absolute_lock(since)?;
-            let cell = match cell_status.get_live_output() {
-                Some(cell) => cell,
-                None => return Err(TransactionError::Conflict),
-=======
-            self.verify_absolute_lock(valid_since)?;
 
             let cell = match cell_status {
                 CellStatus::Live(cell) => match cell {
@@ -490,7 +480,6 @@
                     LiveCell::Output(meta) => meta,
                 },
                 _ => return Err(TransactionError::Conflict),
->>>>>>> 14e0fab4
             };
             self.verify_relative_lock(since, cell)?;
         }
