--- conflicted
+++ resolved
@@ -18,10 +18,7 @@
     pub log_to_file: bool,
     pub log_to_stdout: bool,
     pub runner: &'a str,
-<<<<<<< HEAD
-=======
     pub block_assembler: &'a str,
->>>>>>> 10e65c1d
 }
 
 impl<T> Template<T> {
@@ -42,10 +39,7 @@
             .replace("{log_to_file}", &format!("{}", context.log_to_file))
             .replace("{log_to_stdout}", &format!("{}", context.log_to_stdout))
             .replace("{runner}", &context.runner.to_string())
-<<<<<<< HEAD
-=======
             .replace("{block_assembler}", context.block_assembler)
->>>>>>> 10e65c1d
     )
 }
 
